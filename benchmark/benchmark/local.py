import subprocess
from math import ceil
from os.path import basename, splitext, join
from time import sleep

from benchmark.commands import CommandMaker
from benchmark.config import Key, LocalCommittee, NodeParameters, BenchParameters, ConfigError
from benchmark.logs import LogParser, ParseError
from benchmark.utils import Print, BenchError, PathMaker


class LocalBench:
    BASE_PORT = 9000

    def __init__(self, bench_parameters_dict, node_parameters_dict):
        try:
            self.bench_parameters = BenchParameters(bench_parameters_dict)
            self.node_parameters = NodeParameters(node_parameters_dict)
        except ConfigError as e:
            raise BenchError('Invalid nodes or bench parameters', e)

    def __getattr__(self, attr):
        return getattr(self.bench_parameters, attr)

    def _background_run(self, command, log_file):
        name = splitext(basename(log_file))[0]
        cmd = f'{command} 2> {log_file}'
        subprocess.run(['tmux', 'new', '-d', '-s', name, cmd], check=True)

    def _kill_nodes(self):
        try:
            cmd = CommandMaker.kill().split()
            subprocess.run(cmd, stderr=subprocess.DEVNULL)
        except subprocess.SubprocessError as e:
            raise BenchError('Failed to kill testbed', e)

    def run(self, debug=False):
        assert isinstance(debug, bool)
        Print.heading('Starting local benchmark')

        # Kill any previous testbed.
        self._kill_nodes()

        try:
            Print.info('Setting up testbed...')
            nodes, rate = self.nodes[0], self.rate[0]

            # Cleanup all files.
            cmd = f'{CommandMaker.clean_logs()} ; {CommandMaker.cleanup()}'
            subprocess.run([cmd], shell=True, stderr=subprocess.DEVNULL)
            sleep(0.5)  # Removing the store may take time.

            # Recompile the latest code.
            cmd = CommandMaker.compile().split()
            subprocess.run(cmd, check=True, cwd=PathMaker.node_crate_path())

            # Create alias for the client and nodes binary.
            cmd = CommandMaker.alias_binaries(PathMaker.binary_path())
            subprocess.run([cmd], shell=True)

            # Generate configuration files.
            keys = []
            key_files = [PathMaker.key_file(i) for i in range(nodes)]
            for filename in key_files:
                cmd = CommandMaker.generate_key(filename).split()
                subprocess.run(cmd, check=True)
                keys += [Key.from_file(filename)]

            names = [x.name for x in keys]
            committee = LocalCommittee(names, self.BASE_PORT)
            committee.print(PathMaker.committee_file())

            self.node_parameters.print(PathMaker.parameters_file())

            # Do not boot faulty nodes.
            nodes = nodes - self.faults

            base_port = 6000
            ports_per_carrier = 3

            clients = []
            decisions = []

            for i in range(nodes):
                decisions.append("127.0.0.1:" + str(base_port + i * ports_per_carrier + 1))
                clients.append("127.0.0.1:" + str(base_port + i * ports_per_carrier + 2))

            # Run the clients (they will wait for the nodes to be ready).
            rate_share = ceil(rate / nodes)
            timeout = self.node_parameters.timeout_delay
            client_logs = [PathMaker.client_log_file(i) for i in range(nodes)]
            for addr, log_file in zip(clients, client_logs):
                cmd = CommandMaker.run_client(
                    addr,
                    self.tx_size,
                    rate_share,
                    timeout
                )
                self._background_run(cmd, log_file)

            # Run the nodes.
            dbs = [PathMaker.db_path(i) for i in range(nodes)]
            node_logs = [PathMaker.node_log_file(i) for i in range(nodes)]
<<<<<<< HEAD
=======
            decisions = ["127.0.0.1:6003", "127.0.0.1:6004", "127.0.0.1:6005", "127.0.0.1:6006"]
>>>>>>> c5ecde28
            for key_file, db, log_file, decision in zip(key_files, dbs, node_logs, decisions):
                cmd = CommandMaker.run_node(
                    key_file,
                    PathMaker.committee_file(),
                    db,
                    PathMaker.parameters_file(),
                    decision,
                    debug=debug
                )
                self._background_run(cmd, log_file)

            # Wait for the nodes to synchronize
            Print.info('Waiting for the nodes to synchronize...')
            sleep(2 * self.node_parameters.timeout_delay / 1000)

            # Wait for all transactions to be processed.
            Print.info(f'Running benchmark ({self.duration} sec)...')
            sleep(self.duration)
            self._kill_nodes()

            # Parse logs and return the parser.
            Print.info('Parsing logs...')
            return LogParser.process('./logs', faults=self.faults)

        except (subprocess.SubprocessError, ParseError) as e:
            self._kill_nodes()
            raise BenchError('Failed to run benchmark', e)<|MERGE_RESOLUTION|>--- conflicted
+++ resolved
@@ -86,6 +86,7 @@
                 clients.append("127.0.0.1:" + str(base_port + i * ports_per_carrier + 2))
 
             # Run the clients (they will wait for the nodes to be ready).
+            clients = committee.front
             rate_share = ceil(rate / nodes)
             timeout = self.node_parameters.timeout_delay
             client_logs = [PathMaker.client_log_file(i) for i in range(nodes)]
@@ -101,10 +102,6 @@
             # Run the nodes.
             dbs = [PathMaker.db_path(i) for i in range(nodes)]
             node_logs = [PathMaker.node_log_file(i) for i in range(nodes)]
-<<<<<<< HEAD
-=======
-            decisions = ["127.0.0.1:6003", "127.0.0.1:6004", "127.0.0.1:6005", "127.0.0.1:6006"]
->>>>>>> c5ecde28
             for key_file, db, log_file, decision in zip(key_files, dbs, node_logs, decisions):
                 cmd = CommandMaker.run_node(
                     key_file,
