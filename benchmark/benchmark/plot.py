--- conflicted
+++ resolved
@@ -2,11 +2,8 @@
 import matplotlib.pyplot as plt
 from matplotlib.ticker import StrMethodFormatter
 from glob import glob
-<<<<<<< HEAD
 import json
-=======
 from itertools import cycle
->>>>>>> 15f79f28
 
 from benchmark.utils import PathMaker
 from benchmark.config import PlotParameters
@@ -141,11 +138,12 @@
         times = tps_interval.keys()
         commits = tps_interval.values()
         plt.figure()
-        plt.plot(times,commits)
+        plt.plot(times, commits)
         plt.xlabel('Time (seconds)')
         plt.ylabel('Throughput (tx/s)')
         for x in ['pdf', 'png']:
-            plt.savefig(PathMaker.plot_file('performance_under_faults',x), bbox_inches='tight')
+            plt.savefig(PathMaker.plot_file(
+                'performance_under_faults', x), bbox_inches='tight')
 
     @classmethod
     def plot(cls, params_dict):
