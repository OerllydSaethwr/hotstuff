--- conflicted
+++ resolved
@@ -32,10 +32,6 @@
 pub struct Node {
     pub commit: Receiver<Block>,
     pub store: Store,
-<<<<<<< HEAD
-    pub transport: Framed<TcpStream, LengthDelimitedCodec>,
-=======
->>>>>>> c5ecde28
 }
 
 impl Node {
@@ -44,7 +40,6 @@
         key_file: &str,
         store_path: &str,
         parameters: Option<&str>,
-        decision: &str,
     ) -> Result<Self, ConfigError> {
         let (tx_commit, rx_commit) = channel(CHANNEL_CAPACITY);
         let (tx_consensus_to_mempool, rx_consensus_to_mempool) = channel(CHANNEL_CAPACITY);
@@ -67,15 +62,6 @@
 
         // Run the signature service.
         let signature_service = SignatureService::new(secret_key);
-
-
-
-        // Connect to the decision.
-        let stream = TcpStream::connect(decision)
-            .await.expect("Unable to connect");
-
-
-        let mut transport = Framed::new(stream, LengthDelimitedCodec::new());
 
         // Make a new mempool.
         Mempool::spawn(
@@ -103,10 +89,6 @@
         Ok(Self {
             commit: rx_commit,
             store: store,
-<<<<<<< HEAD
-            transport: transport
-=======
->>>>>>> c5ecde28
         })
     }
 
@@ -114,57 +96,6 @@
         Secret::new().write(filename)
     }
 
-<<<<<<< HEAD
-    pub async fn analyze_block(&mut self) {
-        info!("Starting analyze loop");
-        loop {
-            if let Some(block) = self.commit.recv().await {
-                let mut nb_tx = 0;
-
-                for digest in &block.payload {
-                    let serialized = self.store.read(digest.to_vec())
-                        .await
-                        .expect("Failed to get batch from storage")
-                        .expect("Batch was not in storage");
-
-                    info!("Deserializing stored batch...");
-                    let mempool_message = bincode::deserialize(&serialized)
-                        .expect("Failed to deserialize batch");
-
-                    match mempool_message {
-                        MempoolMessage::Batch(batch) => {
-
-                            let batch_size = batch.len();
-
-                            for tx_vec in batch {
-                                // TODO Send to carrier
-                                if let Err(e) = self.transport.send(Bytes::from(tx_vec)).await {
-                                    warn!("Failed to send reply to decision: {}", e);
-                                }
-                            }
-
-                            // NOTE: This is used to compute performance.
-                            nb_tx += batch_size;
-                        },
-                        MempoolMessage::BatchRequest(_, _) => {
-                            warn!("A batch request was stored!");
-                        }
-                    }
-
-                    #[cfg(feature = "benchmark")]
-                    {
-                        // NOTE: This is one extra hash that is only needed to print the following log entries.
-                        let digest = Digest(
-                            Sha512::digest(&serialized).as_slice()[..32]
-                                .try_into()
-                                .unwrap(),
-                        );
-                        // NOTE: This log entry is used to compute performance.
-                        info!("Batch {:?} contains {} currency tx", digest, nb_tx);
-                    }
-                }
-            }
-=======
     pub async fn analyze_block(&mut self, decision: String) {
 
         // Connect to the decision.
@@ -225,7 +156,6 @@
         // If connection fails do nothing but keep the ndoe running
         while let Some(_block) = self.commit.recv().await {
             // This is where we can further process committed block.
->>>>>>> c5ecde28
         }
     }
 }