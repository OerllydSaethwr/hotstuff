--- conflicted
+++ resolved
@@ -67,11 +67,8 @@
             let parameters_file = subm.value_of("parameters");
             let store_path = subm.value_of("store").unwrap();
             let decision= subm.value_of("decision").unwrap();
-<<<<<<< HEAD
-=======
             let d2 = decision.to_owned();
->>>>>>> c5ecde28
-            match Node::new(committee_file, key_file, store_path, parameters_file, decision).await {
+            match Node::new(committee_file, key_file, store_path, parameters_file).await {
                 Ok(mut node) => {
                     tokio::spawn(async move {
                         node.analyze_block(d2).await;
@@ -148,7 +145,7 @@
             let _ = fs::remove_dir_all(&store_path);
 
             Ok(tokio::spawn(async move {
-                match Node::new(committee_file, &key_file, &store_path, None, "").await {
+                match Node::new(committee_file, &key_file, &store_path, None).await {
                     Ok(mut node) => {
                         // Sink the commit channel.
                         while node.commit.recv().await.is_some() {}
